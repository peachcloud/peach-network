--- conflicted
+++ resolved
@@ -1,10 +1,6 @@
 [package]
 name = "peach-network"
-<<<<<<< HEAD
 version = "0.2.9"
-=======
-version = "0.2.8"
->>>>>>> 0299363b
 authors = ["Andrew Reid <gnomad@cryptolab.net>"]
 edition = "2018"
 description = "Query and configure network interfaces using JSON-RPC over HTTP."
